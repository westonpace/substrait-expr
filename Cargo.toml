--- conflicted
+++ resolved
@@ -12,11 +12,7 @@
 repository = "https://github.com/westonpace/substrait-expr"
 version = "0.2.0"
 
-<<<<<<< HEAD
 [workspace.dependencies]
-substrait-expr-funcgen = { path = "./substrait-expr-funcgen" }
-substrait-expr-macros = { path = "./substrait-expr-macros" }
-substrait = { version = "0.29.3" }
-=======
-[workspace.dependencies]
->>>>>>> 50758271
+substrait-expr-funcgen = { path = "./substrait-expr-funcgen", version = "0.2.0" }
+substrait-expr-macros = { path = "./substrait-expr-macros", version = "0.2.0" }
+substrait = { version = "0.29.3" }